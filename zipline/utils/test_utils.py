from contextlib import contextmanager
from functools import wraps
from inspect import getargspec
from itertools import (
    combinations,
    count,
    product,
)
import operator
import os
import shutil
from string import ascii_uppercase
import tempfile
from bcolz import ctable

from logbook import FileHandler
from mock import patch
from numpy.testing import assert_allclose, assert_array_equal
import numpy as np
import pandas as pd
from pandas.tseries.offsets import MonthBegin
from six import iteritems, itervalues
from six.moves import filter, map
from sqlalchemy import create_engine
from toolz import concat

from zipline.assets import AssetFinder
from zipline.assets.asset_writer import AssetDBWriterFromDataFrame
from zipline.assets.futures import CME_CODE_TO_MONTH
from zipline.data.data_portal import DataPortal
from zipline.data.minute_bars import (
    BcolzMinuteBarReader,
    BcolzMinuteBarWriter,
    US_EQUITIES_MINUTES_PER_DAY
)
from zipline.data.us_equity_pricing import SQLiteAdjustmentWriter, OHLC, \
    UINT32_MAX, BcolzDailyBarWriter, BcolzDailyBarReader
from zipline.finance.order import ORDER_STATUS
from zipline.pipeline.engine import SimplePipelineEngine
from zipline.pipeline.loaders.testing import make_seeded_random_loader
from zipline.utils import security_list
from zipline.utils.tradingcalendar import trading_days
<<<<<<< HEAD

import numpy as np
from numpy import (
    float64,
    uint32
)
=======
>>>>>>> 214b3b65


EPOCH = pd.Timestamp(0, tz='UTC')


def seconds_to_timestamp(seconds):
    return pd.Timestamp(seconds, unit='s', tz='UTC')


def to_utc(time_str):
    """Convert a string in US/Eastern time to UTC"""
    return pd.Timestamp(time_str, tz='US/Eastern').tz_convert('UTC')


def str_to_seconds(s):
    """
    Convert a pandas-intelligible string to (integer) seconds since UTC.

    >>> from pandas import Timestamp
    >>> (Timestamp('2014-01-01') - Timestamp(0)).total_seconds()
    1388534400.0
    >>> str_to_seconds('2014-01-01')
    1388534400
    """
    return int((pd.Timestamp(s, tz='UTC') - EPOCH).total_seconds())


def setup_logger(test, path='test.log'):
    test.log_handler = FileHandler(path)
    test.log_handler.push_application()


def teardown_logger(test):
    test.log_handler.pop_application()
    test.log_handler.close()


def drain_zipline(test, zipline):
    output = []
    transaction_count = 0
    msg_counter = 0
    # start the simulation
    for update in zipline:
        msg_counter += 1
        output.append(update)
        if 'daily_perf' in update:
            transaction_count += \
                len(update['daily_perf']['transactions'])

    return output, transaction_count


def check_algo_results(test,
                       results,
                       expected_transactions_count=None,
                       expected_order_count=None,
                       expected_positions_count=None,
                       sid=None):

    if expected_transactions_count is not None:
        txns = flatten_list(results["transactions"])
        test.assertEqual(expected_transactions_count, len(txns))

    if expected_positions_count is not None:
        raise NotImplementedError

    if expected_order_count is not None:
        # de-dup orders on id, because orders are put back into perf packets
        # whenever they a txn is filled
        orders = set([order['id'] for order in
                      flatten_list(results["orders"])])

        test.assertEqual(expected_order_count, len(orders))


def flatten_list(list):
    return [item for sublist in list for item in sublist]


def assert_single_position(test, zipline):

    output, transaction_count = drain_zipline(test, zipline)

    if 'expected_transactions' in test.zipline_test_config:
        test.assertEqual(
            test.zipline_test_config['expected_transactions'],
            transaction_count
        )
    else:
        test.assertEqual(
            test.zipline_test_config['order_count'],
            transaction_count
        )

    # the final message is the risk report, the second to
    # last is the final day's results. Positions is a list of
    # dicts.
    closing_positions = output[-2]['daily_perf']['positions']

    # confirm that all orders were filled.
    # iterate over the output updates, overwriting
    # orders when they are updated. Then check the status on all.
    orders_by_id = {}
    for update in output:
        if 'daily_perf' in update:
            if 'orders' in update['daily_perf']:
                for order in update['daily_perf']['orders']:
                    orders_by_id[order['id']] = order

    for order in itervalues(orders_by_id):
        test.assertEqual(
            order['status'],
            ORDER_STATUS.FILLED,
            "")

    test.assertEqual(
        len(closing_positions),
        1,
        "Portfolio should have one position."
    )

    sid = test.zipline_test_config['sid']
    test.assertEqual(
        closing_positions[0]['sid'],
        sid,
        "Portfolio should have one position in " + str(sid)
    )

    return output, transaction_count


class ExceptionSource(object):

    def __init__(self):
        pass

    def get_hash(self):
        return "ExceptionSource"

    def __iter__(self):
        return self

    def next(self):
        5 / 0

    def __next__(self):
        5 / 0


@contextmanager
def security_list_copy():
    old_dir = security_list.SECURITY_LISTS_DIR
    new_dir = tempfile.mkdtemp()
    try:
        for subdir in os.listdir(old_dir):
            shutil.copytree(os.path.join(old_dir, subdir),
                            os.path.join(new_dir, subdir))
            with patch.object(security_list, 'SECURITY_LISTS_DIR', new_dir), \
                    patch.object(security_list, 'using_copy', True,
                                 create=True):
                yield
    finally:
        shutil.rmtree(new_dir, True)


def add_security_data(adds, deletes):
    if not hasattr(security_list, 'using_copy'):
        raise Exception('add_security_data must be used within '
                        'security_list_copy context')
    directory = os.path.join(
        security_list.SECURITY_LISTS_DIR,
        "leveraged_etf_list/20150127/20150125"
    )
    if not os.path.exists(directory):
        os.makedirs(directory)
    del_path = os.path.join(directory, "delete")
    with open(del_path, 'w') as f:
        for sym in deletes:
            f.write(sym)
            f.write('\n')
    add_path = os.path.join(directory, "add")
    with open(add_path, 'w') as f:
        for sym in adds:
            f.write(sym)
            f.write('\n')


def all_pairs_matching_predicate(values, pred):
    """
    Return an iterator of all pairs, (v0, v1) from values such that

    `pred(v0, v1) == True`

    Parameters
    ----------
    values : iterable
    pred : function

    Returns
    -------
    pairs_iterator : generator
       Generator yielding pairs matching `pred`.

    Examples
    --------
    >>> from zipline.utils.test_utils import all_pairs_matching_predicate
    >>> from operator import eq, lt
    >>> list(all_pairs_matching_predicate(range(5), eq))
    [(0, 0), (1, 1), (2, 2), (3, 3), (4, 4)]
    >>> list(all_pairs_matching_predicate("abcd", lt))
    [('a', 'b'), ('a', 'c'), ('a', 'd'), ('b', 'c'), ('b', 'd'), ('c', 'd')]
    """
    return filter(lambda pair: pred(*pair), product(values, repeat=2))


def product_upper_triangle(values, include_diagonal=False):
    """
    Return an iterator over pairs, (v0, v1), drawn from values.

    If `include_diagonal` is True, returns all pairs such that v0 <= v1.
    If `include_diagonal` is False, returns all pairs such that v0 < v1.
    """
    return all_pairs_matching_predicate(
        values,
        operator.le if include_diagonal else operator.lt,
    )


def all_subindices(index):
    """
    Return all valid sub-indices of a pandas Index.
    """
    return (
        index[start:stop]
        for start, stop in product_upper_triangle(range(len(index) + 1))
    )


def chrange(start, stop):
    """
    Construct an iterable of length-1 strings beginning with `start` and ending
    with `stop`.

    Parameters
    ----------
    start : str
        The first character.
    stop : str
        The last character.

    Returns
    -------
    chars: iterable[str]
        Iterable of strings beginning with start and ending with stop.

    Example
    -------
    >>> chrange('A', 'C')
    ['A', 'B', 'C']
    """
    return list(map(chr, range(ord(start), ord(stop) + 1)))


def make_rotating_equity_info(num_assets,
                              first_start,
                              frequency,
                              periods_between_starts,
                              asset_lifetime):
    """
    Create a DataFrame representing lifetimes of assets that are constantly
    rotating in and out of existence.

    Parameters
    ----------
    num_assets : int
        How many assets to create.
    first_start : pd.Timestamp
        The start date for the first asset.
    frequency : str or pd.tseries.offsets.Offset (e.g. trading_day)
        Frequency used to interpret next two arguments.
    periods_between_starts : int
        Create a new asset every `frequency` * `periods_between_new`
    asset_lifetime : int
        Each asset exists for `frequency` * `asset_lifetime` days.

    Returns
    -------
    info : pd.DataFrame
        DataFrame representing newly-created assets.
    """
    return pd.DataFrame(
        {
            'symbol': [chr(ord('A') + i) for i in range(num_assets)],
            # Start a new asset every `periods_between_starts` days.
            'start_date': pd.date_range(
                first_start,
                freq=(periods_between_starts * frequency),
                periods=num_assets,
            ),
            # Each asset lasts for `asset_lifetime` days.
            'end_date': pd.date_range(
                first_start + (asset_lifetime * frequency),
                freq=(periods_between_starts * frequency),
                periods=num_assets,
            ),
            'exchange': 'TEST',
        },
        index=range(num_assets),
    )


def make_simple_equity_info(sids, start_date, end_date, symbols=None):
    """
    Create a DataFrame representing assets that exist for the full duration
    between `start_date` and `end_date`.

    Parameters
    ----------
    sids : array-like of int
    start_date : pd.Timestamp
    end_date : pd.Timestamp
    symbols : list, optional
        Symbols to use for the assets.
        If not provided, symbols are generated from the sequence 'A', 'B', ...

    Returns
    -------
    info : pd.DataFrame
        DataFrame representing newly-created assets.
    """
    num_assets = len(sids)
    if symbols is None:
        symbols = list(ascii_uppercase[:num_assets])
    return pd.DataFrame(
        {
            'symbol': symbols,
            'start_date': [start_date] * num_assets,
            'end_date': [end_date] * num_assets,
            'exchange': 'TEST',
        },
        index=sids,
    )


def make_jagged_equity_info(num_assets,
                            start_date,
                            first_end,
                            frequency,
                            periods_between_ends,
                            auto_close_delta):
    """
    Create a DataFrame representing assets that all begin at the same start
    date, but have cascading end dates.

    Parameters
    ----------
    num_assets : int
        How many assets to create.
    start_date : pd.Timestamp
        The start date for all the assets.
    first_end : pd.Timestamp
        The date at which the first equity will end.
    frequency : str or pd.tseries.offsets.Offset (e.g. trading_day)
        Frequency used to interpret the next argument.
    periods_between_ends : int
        Starting after the first end date, end each asset every
        `frequency` * `periods_between_ends`.

    Returns
    -------
    info : pd.DataFrame
        DataFrame representing newly-created assets.
    """
    frame = pd.DataFrame(
        {
            'symbol': [chr(ord('A') + i) for i in range(num_assets)],
            'start_date': start_date,
            'end_date': pd.date_range(
                first_end,
                freq=(periods_between_ends * frequency),
                periods=num_assets,
            ),
            'exchange': 'TEST',
        },
        index=range(num_assets),
    )

    # Explicitly pass None to disable setting the auto_close_date column.
    if auto_close_delta is not None:
        frame['auto_close_date'] = frame['end_date'] + auto_close_delta

    return frame


def make_trade_panel_for_asset_info(dates,
                                    asset_info,
                                    price_start,
                                    price_step_by_date,
                                    price_step_by_sid,
                                    volume_start,
                                    volume_step_by_date,
                                    volume_step_by_sid):
    """
    Convert an asset info frame into a panel of trades, writing NaNs for
    locations where assets did not exist.
    """
    sids = list(asset_info.index)

    price_sid_deltas = np.arange(len(sids), dtype=float) * price_step_by_sid
    price_date_deltas = np.arange(len(dates), dtype=float) * price_step_by_date
    prices = (price_sid_deltas + price_date_deltas[:, None]) + price_start

    volume_sid_deltas = np.arange(len(sids)) * volume_step_by_sid
    volume_date_deltas = np.arange(len(dates)) * volume_step_by_date
    volumes = (volume_sid_deltas + volume_date_deltas[:, None]) + volume_start

    for j, sid in enumerate(sids):
        start_date, end_date = asset_info.loc[sid, ['start_date', 'end_date']]
        # Normalize here so the we still generate non-NaN values on the minutes
        # for an asset's last trading day.
        for i, date in enumerate(dates.normalize()):
            if not (start_date <= date <= end_date):
                prices[i, j] = np.nan
                volumes[i, j] = 0

    # Legacy panel sources use a flipped convention from what we return
    # elsewhere.
    return pd.Panel(
        {
            'price': prices,
            'volume': volumes,
        },
        major_axis=dates,
        minor_axis=sids,
    ).transpose(2, 1, 0)


def make_future_info(first_sid,
                     root_symbols,
                     years,
                     notice_date_func,
                     expiration_date_func,
                     start_date_func,
                     month_codes=None):
    """
    Create a DataFrame representing futures for `root_symbols` during `year`.

    Generates a contract per triple of (symbol, year, month) supplied to
    `root_symbols`, `years`, and `month_codes`.

    Parameters
    ----------
    first_sid : int
        The first sid to use for assigning sids to the created contracts.
    root_symbols : list[str]
        A list of root symbols for which to create futures.
    years : list[int or str]
        Years (e.g. 2014), for which to produce individual contracts.
    notice_date_func : (Timestamp) -> Timestamp
        Function to generate notice dates from first of the month associated
        with asset month code.  Return NaT to simulate futures with no notice
        date.
    expiration_date_func : (Timestamp) -> Timestamp
        Function to generate expiration dates from first of the month
        associated with asset month code.
    start_date_func : (Timestamp) -> Timestamp, optional
        Function to generate start dates from first of the month associated
        with each asset month code.  Defaults to a start_date one year prior
        to the month_code date.
    month_codes : dict[str -> [1..12]], optional
        Dictionary of month codes for which to create contracts.  Entries
        should be strings mapped to values from 1 (January) to 12 (December).
        Default is zipline.futures.CME_CODE_TO_MONTH

    Returns
    -------
    futures_info : pd.DataFrame
        DataFrame of futures data suitable for passing to an
        AssetDBWriterFromDataFrame.
    """
    if month_codes is None:
        month_codes = CME_CODE_TO_MONTH

    year_strs = list(map(str, years))
    years = [pd.Timestamp(s, tz='UTC') for s in year_strs]

    # Pairs of string/date like ('K06', 2006-05-01)
    contract_suffix_to_beginning_of_month = tuple(
        (month_code + year_str[-2:], year + MonthBegin(month_num))
        for ((year, year_str), (month_code, month_num))
        in product(
            zip(years, year_strs),
            iteritems(month_codes),
        )
    )

    contracts = []
    parts = product(root_symbols, contract_suffix_to_beginning_of_month)
    for sid, (root_sym, (suffix, month_begin)) in enumerate(parts, first_sid):
        contracts.append({
            'sid': sid,
            'root_symbol': root_sym,
            'symbol': root_sym + suffix,
            'start_date': start_date_func(month_begin),
            'notice_date': notice_date_func(month_begin),
            'expiration_date': notice_date_func(month_begin),
            'multiplier': 500,
        })
    return pd.DataFrame.from_records(contracts, index='sid').convert_objects()


def make_commodity_future_info(first_sid,
                               root_symbols,
                               years,
                               month_codes=None):
    """
    Make futures testing data that simulates the notice/expiration date
    behavior of physical commodities like oil.

    Parameters
    ----------
    first_sid : int
    root_symbols : list[str]
    years : list[int]
    month_codes : dict[str -> int]

    Expiration dates are on the 20th of the month prior to the month code.
    Notice dates are are on the 20th two months prior to the month code.
    Start dates are one year before the contract month.

    See Also
    --------
    make_future_info
    """
    nineteen_days = pd.Timedelta(days=19)
    one_year = pd.Timedelta(days=365)
    return make_future_info(
        first_sid=first_sid,
        root_symbols=root_symbols,
        years=years,
        notice_date_func=lambda dt: dt - MonthBegin(2) + nineteen_days,
        expiration_date_func=lambda dt: dt - MonthBegin(1) + nineteen_days,
        start_date_func=lambda dt: dt - one_year,
        month_codes=month_codes,
    )


def make_simple_asset_info(assets, start_date, end_date, symbols=None):
    """
    Create a DataFrame representing assets that exist for the full duration
    between `start_date` and `end_date`.
    Parameters
    ----------
    assets : array-like
    start_date : pd.Timestamp
    end_date : pd.Timestamp
    symbols : list, optional
        Symbols to use for the assets.
        If not provided, symbols are generated from the sequence 'A', 'B', ...
    Returns
    -------
    info : pd.DataFrame
        DataFrame representing newly-created assets.
    """
    num_assets = len(assets)
    if symbols is None:
        symbols = list(ascii_uppercase[:num_assets])
    return pd.DataFrame(
        {
            'sid': assets,
            'symbol': symbols,
            'asset_type': ['equity'] * num_assets,
            'start_date': [start_date] * num_assets,
            'end_date': [end_date] * num_assets,
            'exchange': 'TEST',
        }
    )


def check_allclose(actual,
                   desired,
                   rtol=1e-07,
                   atol=0,
                   err_msg='',
                   verbose=True):
    """
    Wrapper around np.testing.assert_allclose that also verifies that inputs
    are ndarrays.

    See Also
    --------
    np.assert_allclose
    """
    if type(actual) != type(desired):
        raise AssertionError("%s != %s" % (type(actual), type(desired)))
    return assert_allclose(actual, desired, err_msg=err_msg, verbose=True)


def check_arrays(x, y, err_msg='', verbose=True):
    """
    Wrapper around np.testing.assert_array_equal that also verifies that inputs
    are ndarrays.

    See Also
    --------
    np.assert_array_equal
    """
    if type(x) != type(y):
        raise AssertionError("%s != %s" % (type(x), type(y)))
    return assert_array_equal(x, y, err_msg=err_msg, verbose=True)


class UnexpectedAttributeAccess(Exception):
    pass


class ExplodingObject(object):
    """
    Object that will raise an exception on any attribute access.

    Useful for verifying that an object is never touched during a
    function/method call.
    """
    def __getattribute__(self, name):
        raise UnexpectedAttributeAccess(name)


class DailyBarWriterFromDataFrames(BcolzDailyBarWriter):
    _csv_dtypes = {
        'open': float64,
        'high': float64,
        'low': float64,
        'close': float64,
        'volume': float64,
    }

    def __init__(self, asset_map):
        self._asset_map = asset_map

    def gen_tables(self, assets):
        for asset in assets:
            yield asset, ctable.fromdataframe(assets[asset])

    def to_uint32(self, array, colname):
        arrmax = array.max()
        if colname in OHLC:
            self.check_uint_safe(arrmax * 1000, colname)
            return (array * 1000).astype(uint32)
        elif colname == 'volume':
            self.check_uint_safe(arrmax, colname)
            return array.astype(uint32)
        elif colname == 'day':
            nanos_per_second = (1000 * 1000 * 1000)
            self.check_uint_safe(arrmax.view(int) / nanos_per_second, colname)
            return (array.view(int) / nanos_per_second).astype(uint32)

    @staticmethod
    def check_uint_safe(value, colname):
        if value >= UINT32_MAX:
            raise ValueError(
                "Value %s from column '%s' is too large" % (value, colname)
            )


def write_minute_data(env, tempdir, minutes, sids):
    assets = {}

    length = len(minutes)

    for sid_idx, sid in enumerate(sids):
        assets[sid] = pd.DataFrame({
            "open": (np.array(range(10, 10 + length)) + sid_idx),
            "high": (np.array(range(15, 15 + length)) + sid_idx),
            "low": (np.array(range(8, 8 + length)) + sid_idx),
            "close": (np.array(range(10, 10 + length)) + sid_idx),
            "volume": np.array(range(100, 100 + length)) + sid_idx,
            "dt": minutes
        }).set_index("dt")

    write_bcolz_minute_data(
        env,
        env.days_in_range(minutes[0], minutes[-1]),
        tempdir.path,
        assets
    )

    return tempdir.path


def write_daily_data(tempdir, sim_params, sids):
    path = os.path.join(tempdir.path, "testdaily.bcolz")
    assets = {}
    length = sim_params.days_in_period
    for sid_idx, sid in enumerate(sids):
        assets[sid] = pd.DataFrame({
            "open": (np.array(range(10, 10 + length)) + sid_idx),
            "high": (np.array(range(15, 15 + length)) + sid_idx),
            "low": (np.array(range(8, 8 + length)) + sid_idx),
            "close": (np.array(range(10, 10 + length)) + sid_idx),
            "volume": np.array(range(100, 100 + length)) + sid_idx,
            "day": [day.value for day in sim_params.trading_days]
        }, index=sim_params.trading_days)

    DailyBarWriterFromDataFrames(assets).write(
        path,
        sim_params.trading_days,
        assets
    )

    return path


def create_data_portal(env, tempdir, sim_params, sids, adjustment_reader=None):
    if sim_params.data_frequency == "daily":
        daily_path = write_daily_data(tempdir, sim_params, sids)

        equity_daily_reader = BcolzDailyBarReader(daily_path)

        return DataPortal(
            env,
            equity_daily_reader=equity_daily_reader,
            adjustment_reader=adjustment_reader
        )
    else:
        minutes = env.minutes_for_days_in_range(
            sim_params.first_open,
            sim_params.last_close
        )

        minute_path = write_minute_data(env, tempdir, minutes, sids)

        equity_minute_reader = BcolzMinuteBarReader(minute_path)

        return DataPortal(
            env,
            equity_minute_reader=equity_minute_reader,
            adjustment_reader=adjustment_reader
        )


def write_bcolz_minute_data(env, days, path, df_dict):
    market_opens = env.open_and_closes.market_open.loc[days]

    writer = BcolzMinuteBarWriter(
        days[0],
        path,
        market_opens,
        US_EQUITIES_MINUTES_PER_DAY
    )

    for sid, df in iteritems(df_dict):
        writer.write(sid, df)


def write_minute_data_for_asset(env, writer, start_dt, end_dt, sid,
                                interval=1, start_val=1):

    asset_minutes = env.minutes_for_days_in_range(start_dt, end_dt)
    minutes_count = len(asset_minutes)
    minutes_arr = np.array(range(start_val, start_val + minutes_count))

    df = pd.DataFrame({
        "open": minutes_arr + 1,
        "high": minutes_arr + 2,
        "low": minutes_arr - 1,
        "close": minutes_arr,
        "volume": 100 * minutes_arr,
        "dt": asset_minutes
    }).set_index("dt")

    if interval > 1:
        counter = 0
        while counter < len(minutes_arr):
            df[counter:(counter + interval - 1)] = 0
            counter += interval

    writer.write(sid, df)


def create_daily_df_for_asset(env, start_day, end_day, interval=1):
    days = env.days_in_range(start_day, end_day)
    days_count = len(days)
    days_arr = np.array(range(2, days_count + 2))

    df = pd.DataFrame({
        "open": days_arr + 1,
        "high": days_arr + 2,
        "low": days_arr - 1,
        "close": days_arr,
        "volume": days_arr * 100,
        "day": [day.value for day in days]
    })

    if interval > 1:
        # only keep every 'interval' rows
        for idx, _ in enumerate(days_arr):
            if (idx + 1) % interval != 0:
                df["open"].iloc[idx] = 0
                df["high"].iloc[idx] = 0
                df["low"].iloc[idx] = 0
                df["close"].iloc[idx] = 0
                df["volume"].iloc[idx] = 0

    return df


def create_data_portal_from_trade_history(env, tempdir, sim_params,
                                          trades_by_sid):
    if sim_params.data_frequency == "daily":
        path = os.path.join(tempdir.path, "testdaily.bcolz")
        assets = {}
        for sidint, trades in iteritems(trades_by_sid):
            opens = []
            highs = []
            lows = []
            closes = []
            volumes = []
            for trade in trades:
                opens.append(trade["open_price"])
                highs.append(trade["high"])
                lows.append(trade["low"])
                closes.append(trade["close_price"])
                volumes.append(trade["volume"])

            assets[sidint] = pd.DataFrame({
                "open": np.array(opens),
                "high": np.array(highs),
                "low": np.array(lows),
                "close": np.array(closes),
                "volume": np.array(volumes),
                "day": [day.value for day in sim_params.trading_days]
            }, index=sim_params.trading_days)

        DailyBarWriterFromDataFrames(assets).write(
            path,
            sim_params.trading_days,
            assets
        )

        equity_daily_reader = BcolzDailyBarReader(path)

        return DataPortal(
            env,
            equity_daily_reader=equity_daily_reader,
        )
    else:
        minutes = env.minutes_for_days_in_range(
            sim_params.first_open,
            sim_params.last_close
        )

        length = len(minutes)
        assets = {}

        for sidint, trades in trades_by_sid.iteritems():
            opens = np.zeros(length)
            highs = np.zeros(length)
            lows = np.zeros(length)
            closes = np.zeros(length)
            volumes = np.zeros(length)

            for trade in trades:
                # put them in the right place
                idx = minutes.searchsorted(trade.dt)

                opens[idx] = trade.open_price * 1000
                highs[idx] = trade.high * 1000
                lows[idx] = trade.low * 1000
                closes[idx] = trade.close_price * 1000
                volumes[idx] = trade.volume

            assets[sidint] = pd.DataFrame({
                "open": opens,
                "high": highs,
                "low": lows,
                "close": closes,
                "volume": volumes,
                "dt": minutes
            }).set_index("dt")

        write_bcolz_minute_data(
            env,
            env.days_in_range(
                sim_params.first_open,
                sim_params.last_close
            ),
            tempdir.path,
            assets
        )

        equity_minute_reader = BcolzMinuteBarReader(tempdir.path)

        return DataPortal(
            env,
            equity_minute_reader=equity_minute_reader,
        )


class FakeDataPortal(object):

    def __init__(self):
        self._adjustment_reader = None

    def setup_offset_cache(self, minutes_by_day, minutes_to_day, trading_days):
        pass


class FetcherDataPortal(DataPortal):
    """
    Mock dataportal that returns fake data for history and non-fetcher
    spot value.
    """
    def __init__(self, env):
        super(FetcherDataPortal, self).__init__(env)

    def get_spot_value(self, asset, field, dt, data_frequency):
        # if this is a fetcher field, exercise the regular code path
        if self._check_extra_sources(asset, field, (dt or self.current_dt)):
            return super(FetcherDataPortal, self).get_spot_value(
                asset, field, dt, data_frequency)

        # otherwise just return a fixed value
        return int(asset)

    def setup_offset_cache(self, minutes_by_day, minutes_to_day, trading_days):
        pass

    def _get_daily_window_for_sid(self, asset, field, days_in_window,
                                  extra_slot=True):
        return np.arange(days_in_window, dtype=np.float64)

    def _get_minute_window_for_asset(self, asset, field, minutes_for_window):
        return np.arange(minutes_for_window, dtype=np.float64)


class tmp_assets_db(object):
    """Create a temporary assets sqlite database.
    This is meant to be used as a context manager.

    Parameters
    ----------
    data : pd.DataFrame, optional
        The data to feed to the writer. By default this maps:
        ('A', 'B', 'C') -> map(ord, 'ABC')
    """
    def __init__(self, **frames):
        self._eng = None
        if not frames:
            frames = {
                'equities': make_simple_equity_info(
                    list(map(ord, 'ABC')),
                    pd.Timestamp(0),
                    pd.Timestamp('2015'),
                )
            }
        self._data = AssetDBWriterFromDataFrame(**frames)

    def __enter__(self):
        self._eng = eng = create_engine('sqlite://')
        self._data.write_all(eng)
        return eng

    def __exit__(self, *excinfo):
        assert self._eng is not None, '_eng was not set in __enter__'
        self._eng.dispose()


class tmp_asset_finder(tmp_assets_db):
    """Create a temporary asset finder using an in memory sqlite db.

    Parameters
    ----------
    data : dict, optional
        The data to feed to the writer
    """
    def __init__(self, finder_cls=AssetFinder, **frames):
        self._finder_cls = finder_cls
        super(tmp_asset_finder, self).__init__(**frames)

    def __enter__(self):
        return self._finder_cls(super(tmp_asset_finder, self).__enter__())


class SubTestFailures(AssertionError):
    def __init__(self, *failures):
        self.failures = failures

    def __str__(self):
        return 'failures:\n  %s' % '\n  '.join(
            '\n    '.join((
                ', '.join('%s=%r' % item for item in scope.items()),
                '%s: %s' % (type(exc).__name__, exc),
            )) for scope, exc in self.failures,
        )


def subtest(iterator, *_names):
    """
    Construct a subtest in a unittest.

    Consider using ``zipline.utils.test_utils.parameter_space`` when subtests
    are constructed over a single input or over the cross-product of multiple
    inputs.

    ``subtest`` works by decorating a function as a subtest. The decorated
    function will be run by iterating over the ``iterator`` and *unpacking the
    values into the function. If any of the runs fail, the result will be put
    into a set and the rest of the tests will be run. Finally, if any failed,
    all of the results will be dumped as one failure.

    Parameters
    ----------
    iterator : iterable[iterable]
        The iterator of arguments to pass to the function.
    *name : iterator[str]
        The names to use for each element of ``iterator``. These will be used
        to print the scope when a test fails. If not provided, it will use the
        integer index of the value as the name.

    Examples
    --------

    ::

       class MyTest(TestCase):
           def test_thing(self):
               # Example usage inside another test.
               @subtest(([n] for n in range(100000)), 'n')
               def subtest(n):
                   self.assertEqual(n % 2, 0, 'n was not even')
               subtest()

           @subtest(([n] for n in range(100000)), 'n')
           def test_decorated_function(self, n):
               # Example usage to parameterize an entire function.
               self.assertEqual(n % 2, 1, 'n was not odd')

    Notes
    -----
    We use this when we:

    * Will never want to run each parameter individually.
    * Have a large parameter space we are testing
      (see tests/utils/test_events.py).

    ``nose_parameterized.expand`` will create a test for each parameter
    combination which bloats the test output and makes the travis pages slow.

    We cannot use ``unittest2.TestCase.subTest`` because nose, pytest, and
    nose2 do not support ``addSubTest``.

    See Also
    --------
    zipline.utils.test_utils.parameter_space
    """
    def dec(f):
        @wraps(f)
        def wrapped(*args, **kwargs):
            names = _names
            failures = []
            for scope in iterator:
                scope = tuple(scope)
                try:
                    f(*args + scope, **kwargs)
                except Exception as e:
                    if not names:
                        names = count()
                    failures.append((dict(zip(names, scope)), e))
            if failures:
                raise SubTestFailures(*failures)

        return wrapped
    return dec


class MockDailyBarReader(object):
    def spot_price(self, col, sid, dt):
        return 100


def create_mock_adjustments(tempdir, days, splits=None, dividends=None,
                            mergers=None):
    path = tempdir.getpath("test_adjustments.db")

    # create a split for the last day
    writer = SQLiteAdjustmentWriter(path, days, MockDailyBarReader())
    if splits is None:
        splits = pd.DataFrame({
            # Hackery to make the dtypes correct on an empty frame.
            'effective_date': np.array([], dtype=int),
            'ratio': np.array([], dtype=float),
            'sid': np.array([], dtype=int),
        }, index=pd.DatetimeIndex([], tz='UTC'))
    else:
        splits = pd.DataFrame(splits)

    if mergers is None:
        mergers = pd.DataFrame({
            # Hackery to make the dtypes correct on an empty frame.
            'effective_date': np.array([], dtype=int),
            'ratio': np.array([], dtype=float),
            'sid': np.array([], dtype=int),
        }, index=pd.DatetimeIndex([], tz='UTC'))
    else:
        mergers = pd.DataFrame(mergers)

    if dividends is None:
        data = {
            # Hackery to make the dtypes correct on an empty frame.
            'ex_date': np.array([], dtype='datetime64[ns]'),
            'pay_date': np.array([], dtype='datetime64[ns]'),
            'record_date': np.array([], dtype='datetime64[ns]'),
            'declared_date': np.array([], dtype='datetime64[ns]'),
            'amount': np.array([], dtype=float),
            'sid': np.array([], dtype=int),
        }
        dividends = pd.DataFrame(
            data,
            index=pd.DatetimeIndex([], tz='UTC'),
            columns=['ex_date',
                     'pay_date',
                     'record_date',
                     'declared_date',
                     'amount',
                     'sid']
        )
    else:
        if not isinstance(dividends, pd.DataFrame):
            dividends = pd.DataFrame(dividends)

    writer.write(splits, mergers, dividends)

    return path


def assert_timestamp_equal(left, right, compare_nat_equal=True, msg=""):
    """
    Assert that two pandas Timestamp objects are the same.

    Parameters
    ----------
    left, right : pd.Timestamp
        The values to compare.
    compare_nat_equal : bool, optional
        Whether to consider `NaT` values equal.  Defaults to True.
    msg : str, optional
        A message to forward to `pd.util.testing.assert_equal`.
    """
    if compare_nat_equal and left is pd.NaT and right is pd.NaT:
        return
    return pd.util.testing.assert_equal(left, right, msg=msg)


def powerset(values):
    """
    Return the power set (i.e., the set of all subsets) of entries in `values`.
    """
    return concat(combinations(values, i) for i in range(len(values) + 1))


def to_series(knowledge_dates, earning_dates):
    """
    Helper for converting a dict of strings to a Series of datetimes.

    This is just for making the test cases more readable.
    """
    return pd.Series(
        index=pd.to_datetime(knowledge_dates),
        data=pd.to_datetime(earning_dates),
    )


def num_days_in_range(dates, start, end):
    """
    Return the number of days in `dates` between start and end, inclusive.
    """
    start_idx, stop_idx = dates.slice_locs(start, end)
    return stop_idx - start_idx


def gen_calendars(start, stop, critical_dates):
    """
    Generate calendars to use as inputs.
    """
    all_dates = pd.date_range(start, stop, tz='utc')
    for to_drop in map(list, powerset(critical_dates)):
        # Have to yield tuples.
        yield (all_dates.drop(to_drop),)

    # Also test with the trading calendar.
<<<<<<< HEAD
    yield (trading_days[trading_days.slice_indexer(start, stop)],)
=======
    yield (trading_days[trading_days.slice_indexer(start, stop)],)


@contextmanager
def temp_pipeline_engine(calendar, sids, random_seed, symbols=None):
    """
    A contextManager that yields a SimplePipelineEngine holding a reference to
    an AssetFinder generated via tmp_asset_finder.

    Parameters
    ----------
    calendar : pd.DatetimeIndex
        Calendar to pass to the constructed PipelineEngine.
    sids : iterable[int]
        Sids to use for the temp asset finder.
    random_seed : int
        Integer used to seed instances of SeededRandomLoader.
    symbols : iterable[str], optional
        Symbols for constructed assets. Forwarded to make_simple_equity_info.
    """
    equity_info = make_simple_equity_info(
        sids=sids,
        start_date=calendar[0],
        end_date=calendar[-1],
        symbols=symbols,
    )

    loader = make_seeded_random_loader(random_seed, calendar, sids)
    get_loader = lambda column: loader

    with tmp_asset_finder(equities=equity_info) as finder:
        yield SimplePipelineEngine(get_loader, calendar, finder)


def parameter_space(**params):
    """
    Wrapper around subtest that allows passing keywords mapping names to
    iterables of values.

    The decorated test function will be called with the cross-product of all
    possible inputs

    Usage
    -----
    >>> from unittest import TestCase
    >>> class SomeTestCase(TestCase):
    ...     @parameter_space(x=[1, 2], y=[2, 3])
    ...     def test_some_func(self, x, y):
    ...         # Will be called with every possible combination of x and y.
    ...         self.assertEqual(somefunc(x, y), expected_result(x, y))

    See Also
    --------
    zipline.utils.test_utils.subtest
    """
    def decorator(f):

        argspec = getargspec(f)
        if argspec.varargs:
            raise AssertionError("parameter_space() doesn't support *args")
        if argspec.keywords:
            raise AssertionError("parameter_space() doesn't support **kwargs")
        if argspec.defaults:
            raise AssertionError("parameter_space() doesn't support defaults.")

        # Skip over implicit self.
        argnames = argspec.args
        if argnames[0] == 'self':
            argnames = argnames[1:]

        extra = set(params) - set(argnames)
        if extra:
            raise AssertionError(
                "Keywords %s supplied to parameter_space() are "
                "not in function signature." % extra
            )

        unspecified = set(argnames) - set(params)
        if unspecified:
            raise AssertionError(
                "Function arguments %s were not "
                "supplied to parameter_space()." % extra
            )

        param_sets = product(*(params[name] for name in argnames))
        return subtest(param_sets, *argnames)(f)
    return decorator
>>>>>>> 214b3b65
<|MERGE_RESOLUTION|>--- conflicted
+++ resolved
@@ -16,7 +16,6 @@
 from logbook import FileHandler
 from mock import patch
 from numpy.testing import assert_allclose, assert_array_equal
-import numpy as np
 import pandas as pd
 from pandas.tseries.offsets import MonthBegin
 from six import iteritems, itervalues
@@ -40,15 +39,11 @@
 from zipline.pipeline.loaders.testing import make_seeded_random_loader
 from zipline.utils import security_list
 from zipline.utils.tradingcalendar import trading_days
-<<<<<<< HEAD
-
 import numpy as np
 from numpy import (
     float64,
     uint32
 )
-=======
->>>>>>> 214b3b65
 
 
 EPOCH = pd.Timestamp(0, tz='UTC')
@@ -1239,9 +1234,6 @@
         yield (all_dates.drop(to_drop),)
 
     # Also test with the trading calendar.
-<<<<<<< HEAD
-    yield (trading_days[trading_days.slice_indexer(start, stop)],)
-=======
     yield (trading_days[trading_days.slice_indexer(start, stop)],)
 
 
@@ -1328,5 +1320,4 @@
 
         param_sets = product(*(params[name] for name in argnames))
         return subtest(param_sets, *argnames)(f)
-    return decorator
->>>>>>> 214b3b65
+    return decorator